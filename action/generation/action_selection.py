from collections import defaultdict
import numpy as np
from plumbum import cli

import logparsing
import index_actions

import constants
import connector


# TODO: fold into workload obj


def get_workload_colrefs(filtered):
    # indexes = db_connector.get_existing_indexes()
    table_colrefs_joint_counts = defaultdict(lambda: defaultdict(np.uint64))

    for _, row in filtered.iterrows():
        refs = row['colrefs']
        tables = set([tab for (tab, _) in refs])
        for table in tables:
            cols_for_tabs = [col for (tab, col) in refs if tab == table]
            if len(cols_for_tabs) == 0:
                continue
            joint_ref = tuple(dict.fromkeys(cols_for_tabs))
            table_colrefs_joint_counts[table][joint_ref] += row['count']

    return table_colrefs_joint_counts


def find_indexes(obj):
    if type(obj) is list:
        return sum([find_indexes(x) for x in obj], [])
    if type(obj) is dict:
        res = sum([find_indexes(obj[x]) for x in obj], [])
        res += [obj['Index Name']] if 'Index Name' in obj else []
        return res
    return []


class GenerateCreateIndex(cli.Application):
    output_sql = cli.SwitchAttr("--output-sql", str, mandatory=True)
    workload_csv = cli.SwitchAttr("--workload-csv", str, mandatory=True)
    filter_tables = cli.Flag("--filter-tables", default=False)

<<<<<<< HEAD
    # TODO: fold these things into a workload obj
    parsed = logparsing.parse_csv_log(workload_csv)
    filtered = logparsing.aggregate_templates(parsed, conn)
    colrefs = get_workload_colrefs(filtered)
    # end: folded into wkld obj
    # where_colrefs = workload.get_where_colrefs() returns the same format as this "colrefs"
    exhaustive = index_actions.ExhaustiveIndexGenerator(
        colrefs, constants.MAX_IND_WIDTH)
    actions = list(exhaustive)
    return actions
=======
    def main(self):
        conn = connector.Connector()

        # TODO: fold these things into a workload obj
        parsed = logparsing.parse_csv_log(self.workload_csv)
        filtered = logparsing.aggregate_templates(parsed, conn)
        colrefs = get_workload_colrefs(filtered)
        # end: folded into wkld obj
        exhaustive = index_actions.ExhaustiveIndexGenerator(
            colrefs, constants.MAX_INDEX_WIDTH)
        actions = list(exhaustive)

        with open(self.output_sql, "w") as f:
            for action in actions:
                print(str(action), file=f)
>>>>>>> 635b967b


if __name__ == "__main__":
    GenerateCreateIndex.run()<|MERGE_RESOLUTION|>--- conflicted
+++ resolved
@@ -44,18 +44,6 @@
     workload_csv = cli.SwitchAttr("--workload-csv", str, mandatory=True)
     filter_tables = cli.Flag("--filter-tables", default=False)
 
-<<<<<<< HEAD
-    # TODO: fold these things into a workload obj
-    parsed = logparsing.parse_csv_log(workload_csv)
-    filtered = logparsing.aggregate_templates(parsed, conn)
-    colrefs = get_workload_colrefs(filtered)
-    # end: folded into wkld obj
-    # where_colrefs = workload.get_where_colrefs() returns the same format as this "colrefs"
-    exhaustive = index_actions.ExhaustiveIndexGenerator(
-        colrefs, constants.MAX_IND_WIDTH)
-    actions = list(exhaustive)
-    return actions
-=======
     def main(self):
         conn = connector.Connector()
 
@@ -71,8 +59,6 @@
         with open(self.output_sql, "w") as f:
             for action in actions:
                 print(str(action), file=f)
->>>>>>> 635b967b
-
 
 if __name__ == "__main__":
     GenerateCreateIndex.run()